--- conflicted
+++ resolved
@@ -178,40 +178,6 @@
       downsample_filter->setInputCloud(cloud);
       downsample_filter->filter(*filtered);
 
-<<<<<<< HEAD
-    if(private_nh.param<bool>("enable_imu_frontend", false)) 
-    {
-      if(msf_pose && msf_pose->header.stamp > keyframe_stamp && msf_pose_after_update && msf_pose_after_update->header.stamp > keyframe_stamp) {
-        Eigen::Isometry3d pose0 = pose2isometry(msf_pose_after_update->pose.pose);
-        Eigen::Isometry3d pose1 = pose2isometry(msf_pose->pose.pose);
-        Eigen::Isometry3d delta = pose0.inverse() * pose1;
-
-        msf_source = "imu";
-        msf_delta = delta.cast<float>();
-      } else {
-        std::cerr << "msf data is too old" << std::endl;
-      }
-    } 
-    else if(private_nh.param<bool>("enable_robot_odometry_init_guess", false) && !prev_time.isZero()) 
-    {
-      tf::StampedTransform transform;
-      if(tf_listener.waitForTransform(cloud->header.frame_id, stamp, cloud->header.frame_id, prev_time, robot_odom_frame_id, ros::Duration(0))) 
-      {
-        tf_listener.lookupTransform(cloud->header.frame_id, stamp, cloud->header.frame_id, prev_time, robot_odom_frame_id, transform);
-      } 
-      else if(tf_listener.waitForTransform(cloud->header.frame_id, ros::Time(0), cloud->header.frame_id, prev_time, robot_odom_frame_id, ros::Duration(0))) 
-      {
-        tf_listener.lookupTransform(cloud->header.frame_id, ros::Time(0), cloud->header.frame_id, prev_time, robot_odom_frame_id, transform);
-      }
-
-      if(transform.stamp_.isZero()) {
-        NODELET_WARN_STREAM("failed to look up transform between " << cloud->header.frame_id << " and " << robot_odom_frame_id);
-      } 
-      else 
-      {
-        msf_source = "odometry";
-        msf_delta = tf2isometry(transform).cast<float>();
-=======
       return filtered;
     }
 
@@ -277,7 +243,6 @@
           msf_source = "odometry";
           msf_delta = tf2isometry(transform).cast<float>();
         }
->>>>>>> 3bc4d5f1
       }
 
       pcl::PointCloud<PointT>::Ptr aligned(new pcl::PointCloud<PointT>());

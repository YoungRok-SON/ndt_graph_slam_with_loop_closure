--- conflicted
+++ resolved
@@ -85,190 +85,6 @@
   {
     graph.reset();
   }
-<<<<<<< HEAD
-  std::cout << "done" << std::endl;
-}
-
-int GraphSLAM::num_vertices() const {
-  return graph->vertices().size();
-}
-
-int GraphSLAM::num_edges() const {
-  return graph->edges().size();
-}
-
-g2o::VertexSE3* GraphSLAM::add_se3_node(const Eigen::Isometry3d& pose) {
-  g2o::VertexSE3* vertex(new g2o::VertexSE3());
-  vertex->setId(static_cast<int>(graph->vertices().size()));
-  vertex->setEstimate(pose);
-  graph->addVertex(vertex);
-
-  return vertex;
-}
-
-g2o::VertexPlane* GraphSLAM::add_plane_node(const Eigen::Vector4d& plane_coeffs) {
-  g2o::VertexPlane* vertex(new g2o::VertexPlane());
-  vertex->setId(static_cast<int>(graph->vertices().size()));
-  vertex->setEstimate(plane_coeffs);
-  graph->addVertex(vertex);
-
-  return vertex;
-}
-
-g2o::VertexPointXYZ* GraphSLAM::add_point_xyz_node(const Eigen::Vector3d& xyz) {
-  g2o::VertexPointXYZ* vertex(new g2o::VertexPointXYZ());
-  vertex->setId(static_cast<int>(graph->vertices().size()));
-  vertex->setEstimate(xyz);
-  graph->addVertex(vertex);
-
-  return vertex;
-}
-
-g2o::EdgeSE3* GraphSLAM::add_se3_edge(g2o::VertexSE3* v1, g2o::VertexSE3* v2, const Eigen::Isometry3d& relative_pose, const Eigen::MatrixXd& information_matrix) {
-  g2o::EdgeSE3* edge(new g2o::EdgeSE3());
-  edge->setMeasurement(relative_pose);
-  edge->setInformation(information_matrix);
-  edge->vertices()[0] = v1;
-  edge->vertices()[1] = v2;
-  graph->addEdge(edge);
-
-  return edge;
-}
-
-g2o::EdgeSE3Plane* GraphSLAM::add_se3_plane_edge(g2o::VertexSE3* v_se3, g2o::VertexPlane* v_plane, const Eigen::Vector4d& plane_coeffs, const Eigen::MatrixXd& information_matrix) {
-  g2o::EdgeSE3Plane* edge(new g2o::EdgeSE3Plane());
-  edge->setMeasurement(plane_coeffs);
-  edge->setInformation(information_matrix);
-  edge->vertices()[0] = v_se3;
-  edge->vertices()[1] = v_plane;
-  graph->addEdge(edge);
-
-  return edge;
-}
-
-g2o::EdgeSE3PointXYZ* GraphSLAM::add_se3_point_xyz_edge(g2o::VertexSE3* v_se3, g2o::VertexPointXYZ* v_xyz, const Eigen::Vector3d& xyz, const Eigen::MatrixXd& information_matrix) {
-  g2o::EdgeSE3PointXYZ* edge(new g2o::EdgeSE3PointXYZ());
-  edge->setMeasurement(xyz);
-  edge->setInformation(information_matrix);
-  edge->vertices()[0] = v_se3;
-  edge->vertices()[1] = v_xyz;
-  graph->addEdge(edge);
-
-  return edge;
-}
-
-g2o::EdgePlanePriorNormal* GraphSLAM::add_plane_normal_prior_edge(g2o::VertexPlane* v, const Eigen::Vector3d& normal, const Eigen::MatrixXd& information_matrix) {
-  g2o::EdgePlanePriorNormal* edge(new g2o::EdgePlanePriorNormal());
-  edge->setMeasurement(normal);
-  edge->setInformation(information_matrix);
-  edge->vertices()[0] = v;
-  graph->addEdge(edge);
-
-  return edge;
-}
-
-g2o::EdgePlanePriorDistance* GraphSLAM::add_plane_distance_prior_edge(g2o::VertexPlane* v, double distance, const Eigen::MatrixXd& information_matrix) {
-  g2o::EdgePlanePriorDistance* edge(new g2o::EdgePlanePriorDistance());
-  edge->setMeasurement(distance);
-  edge->setInformation(information_matrix);
-  edge->vertices()[0] = v;
-  graph->addEdge(edge);
-
-  return edge;
-}
-
-g2o::EdgeSE3PriorXY* GraphSLAM::add_se3_prior_xy_edge(g2o::VertexSE3* v_se3, const Eigen::Vector2d& xy, const Eigen::MatrixXd& information_matrix) {
-  g2o::EdgeSE3PriorXY* edge(new g2o::EdgeSE3PriorXY());
-  edge->setMeasurement(xy);
-  edge->setInformation(information_matrix);
-  edge->vertices()[0] = v_se3;
-  graph->addEdge(edge);
-
-  return edge;
-}
-
-g2o::EdgeSE3PriorXYZ* GraphSLAM::add_se3_prior_xyz_edge(g2o::VertexSE3* v_se3, const Eigen::Vector3d& xyz, const Eigen::MatrixXd& information_matrix) {
-  g2o::EdgeSE3PriorXYZ* edge(new g2o::EdgeSE3PriorXYZ());
-  edge->setMeasurement(xyz);
-  edge->setInformation(information_matrix);
-  edge->vertices()[0] = v_se3;
-  graph->addEdge(edge);
-
-  return edge;
-}
-
-g2o::EdgeSE3PriorVec* GraphSLAM::add_se3_prior_vec_edge(g2o::VertexSE3* v_se3, const Eigen::Vector3d& direction, const Eigen::Vector3d& measurement, const Eigen::MatrixXd& information_matrix) {
-  Eigen::Matrix<double, 6, 1> m;
-  m.head<3>() = direction;
-  m.tail<3>() = measurement;
-
-  g2o::EdgeSE3PriorVec* edge(new g2o::EdgeSE3PriorVec());
-  edge->setMeasurement(m);
-  edge->setInformation(information_matrix);
-  edge->vertices()[0] = v_se3;
-  graph->addEdge(edge);
-
-  return edge;
-}
-
-g2o::EdgeSE3PriorQuat* GraphSLAM::add_se3_prior_quat_edge(g2o::VertexSE3* v_se3, const Eigen::Quaterniond& quat, const Eigen::MatrixXd& information_matrix) {
-  g2o::EdgeSE3PriorQuat* edge(new g2o::EdgeSE3PriorQuat());
-  edge->setMeasurement(quat);
-  edge->setInformation(information_matrix);
-  edge->vertices()[0] = v_se3;
-  graph->addEdge(edge);
-
-  return edge;
-}
-
-g2o::EdgePlane* GraphSLAM::add_plane_edge(g2o::VertexPlane* v_plane1, g2o::VertexPlane* v_plane2, const Eigen::Vector4d& measurement, const Eigen::Matrix4d& information) {
-  g2o::EdgePlane* edge(new g2o::EdgePlane());
-  edge->setMeasurement(measurement);
-  edge->setInformation(information);
-  edge->vertices()[0] = v_plane1;
-  edge->vertices()[1] = v_plane2;
-  graph->addEdge(edge);
-
-  return edge;
-}
-
-g2o::EdgePlaneIdentity* GraphSLAM::add_plane_identity_edge(g2o::VertexPlane* v_plane1, g2o::VertexPlane* v_plane2, const Eigen::Vector4d& measurement, const Eigen::Matrix4d& information) {
-  g2o::EdgePlaneIdentity* edge(new g2o::EdgePlaneIdentity());
-  edge->setMeasurement(measurement);
-  edge->setInformation(information);
-  edge->vertices()[0] = v_plane1;
-  edge->vertices()[1] = v_plane2;
-  graph->addEdge(edge);
-
-  return edge;
-}
-
-g2o::EdgePlaneParallel* GraphSLAM::add_plane_parallel_edge(g2o::VertexPlane* v_plane1, g2o::VertexPlane* v_plane2, const Eigen::Vector3d& measurement, const Eigen::Matrix3d& information) {
-  g2o::EdgePlaneParallel* edge(new g2o::EdgePlaneParallel());
-  edge->setMeasurement(measurement);
-  edge->setInformation(information);
-  edge->vertices()[0] = v_plane1;
-  edge->vertices()[1] = v_plane2;
-  graph->addEdge(edge);
-
-  return edge;
-}
-
-g2o::EdgePlanePerpendicular* GraphSLAM::add_plane_perpendicular_edge(g2o::VertexPlane* v_plane1, g2o::VertexPlane* v_plane2, const Eigen::Vector3d& measurement, const Eigen::MatrixXd& information) {
-  g2o::EdgePlanePerpendicular* edge(new g2o::EdgePlanePerpendicular());
-  edge->setMeasurement(measurement);
-  edge->setInformation(information);
-  edge->vertices()[0] = v_plane1;
-  edge->vertices()[1] = v_plane2;
-  graph->addEdge(edge);
-
-  return edge;
-}
-
-void GraphSLAM::add_robust_kernel(g2o::HyperGraph::Edge* edge, const std::string& kernel_type, double kernel_size) {
-  if(kernel_type == "NONE") {
-    return;
-=======
 
   void GraphSLAM::set_solver(const std::string &solver_type)
   {
@@ -290,7 +106,6 @@
       return;
     }
     std::cout << "done" << std::endl;
->>>>>>> 592831bc
   }
 
   int GraphSLAM::num_vertices() const
